/*
 * Copyright 2011 the original author or authors.
 *
 * Licensed under the Apache License, Version 2.0 (the "License");
 * you may not use this file except in compliance with the License.
 * You may obtain a copy of the License at
 *
 *      http://www.apache.org/licenses/LICENSE-2.0
 *
 * Unless required by applicable law or agreed to in writing, software
 * distributed under the License is distributed on an "AS IS" BASIS,
 * WITHOUT WARRANTIES OR CONDITIONS OF ANY KIND, either express or implied.
 * See the License for the specific language governing permissions and
 * limitations under the License.
 */
package org.gradle.api.internal.artifacts.ivyservice.resolveengine
import org.apache.ivy.core.module.descriptor.DefaultExcludeRule
import org.apache.ivy.core.module.descriptor.ExcludeRule
import org.apache.ivy.plugins.matcher.ExactPatternMatcher
import org.apache.ivy.plugins.matcher.RegexpPatternMatcher
import org.gradle.api.internal.artifacts.DefaultModuleIdentifier
import org.gradle.api.internal.artifacts.ivyservice.IvyUtil
import org.gradle.internal.component.model.DefaultIvyArtifactName
import spock.lang.Specification
import spock.lang.Unroll

class DefaultModuleResolutionFilterTest extends Specification {
    def "accepts all modules default"() {
        def spec = DefaultModuleResolutionFilter.excludeAny()

        expect:
        spec.acceptModule(moduleId("org", "module"))
    }

    def "accepts all artifacts by default"() {
        def spec = DefaultModuleResolutionFilter.excludeAny()

        expect:
        spec.acceptArtifact(moduleId("org", "module"), artifactName("test", "jar", "jar"))
    }

    def "default specs accept the same modules as each other"() {
        expect:
        DefaultModuleResolutionFilter.excludeAny().acceptsSameModulesAs(DefaultModuleResolutionFilter.excludeAny())
    }

    @Unroll
    def "does not accept module that matches single module exclude rule (#rule)"() {
        when:
        def spec = DefaultModuleResolutionFilter.excludeAny(rule)

        then:
        !spec.acceptModule(moduleId('org', 'module'))

        where:
        rule << [excludeRule('*', '*'),
                 excludeRule('org', 'module'),
                 excludeRule('org', '*'),
                 excludeRule('*', 'module'),
                 regexpExcludeRule('*', '*'),
                 regexpExcludeRule('or.*', 'module'),
                 regexpExcludeRule('org', 'mod.*'),
                 regexpExcludeRule('or.*', '*'),
                 regexpExcludeRule('*', 'mod.*')]
    }

    @Unroll
    def "accepts module that doesn't match single module exclude rule (#rule)"() {
        when:
        def spec = DefaultModuleResolutionFilter.excludeAny(rule)

        then:
        spec.acceptModule(moduleId('org', 'module'))

        where:
        rule << [excludeRule('org2', 'module2'),
                 excludeRule('*', 'module2'),
                 excludeRule('org2', '*'),
                 regexpExcludeRule('or.*2', "module"),
                 regexpExcludeRule('org', "mod.*2"),
                 regexpExcludeRule('or.*2', "*"),
                 regexpExcludeRule('*', "mod.*2")]
    }

    @Unroll
    def "module exclude rule selects the same modules as itself (#rule)"() {
        when:
        def spec = DefaultModuleResolutionFilter.excludeAny(rule)
        def same = DefaultModuleResolutionFilter.excludeAny(rule)
        def all = DefaultModuleResolutionFilter.excludeAny()
        def otherRule = DefaultModuleResolutionFilter.excludeAny(excludeRule('*', 'other'))
        def artifactRule = DefaultModuleResolutionFilter.excludeAny(excludeRule('*', 'other', 'thing', '*', '*'))

        then:
        spec.acceptsSameModulesAs(spec)
        spec.acceptsSameModulesAs(same)
        !spec.acceptsSameModulesAs(all)
        !spec.acceptsSameModulesAs(otherRule)
        !spec.acceptsSameModulesAs(artifactRule)

        where:
        rule << [excludeRule('*', '*'),
                 excludeRule('*', 'module'),
                 excludeRule('org', '*'),
                 excludeRule('org', 'module'),
                 regexpExcludeRule('or.*', "module"),
                 regexpExcludeRule('org', "mod.*")]
    }

    @Unroll
    def "accepts module for every artifact exclude rule (#rule)"() {
        when:
        def spec = DefaultModuleResolutionFilter.excludeAny(rule)

        then:
        spec.acceptModule(moduleId('org', 'module'))

        where:
        rule << [excludeRule('*', '*', 'artifact'),
                 excludeRule('org', '*', 'artifact'),
                 excludeRule('org', 'module', 'artifact'),
                 regexpExcludeRule('.*', "m.*", 'artifact')]
    }

    @Unroll
    def "does not accept artifact that matches single artifact exclude rule (#rule)"() {
        when:
        def spec = DefaultModuleResolutionFilter.excludeAny(rule)

        then:
        !spec.acceptArtifact(moduleId('org', 'module'), artifactName('mylib', 'jar', 'jar'))

        where:
        rule << [excludeRule('*', '*', '*', '*', '*'),
<<<<<<< HEAD
                 excludeRule('org', '*', '*', '*', '*'),
                 excludeRule('*', 'module', '*', '*', '*'),
                 excludeRule('org', 'module', '*', '*', '*'),
=======
>>>>>>> 9ed0c116
                 excludeRule('org', 'module', 'mylib', 'jar', 'jar'),
                 excludeRule('org', 'module', '*', 'jar', 'jar'),
                 excludeRule('org', 'module', 'mylib', '*', 'jar'),
                 excludeRule('org', 'module', 'mylib', 'jar', '*'),
                 regexpExcludeRule('*', '*', '*', '*', '*'),
                 regexpExcludeRule('or.*', '*', '*', '*', '*'),
                 regexpExcludeRule('or.*', 'module', '*', '*', '*'),
                 regexpExcludeRule('*', 'mod.*', '*', '*', '*'),
                 regexpExcludeRule('org', 'mod.*', '*', '*', '*'),
                 regexpExcludeRule('org', 'module', 'my.*', 'jar', 'jar'),
                 regexpExcludeRule('org', 'module', 'my.*', '*', '*'),
                 regexpExcludeRule('org', 'module', 'mylib', 'j.*', 'jar'),
                 regexpExcludeRule('org', 'module', '*', 'j.*', 'jar'),
                 regexpExcludeRule('org', 'module', 'mylib', 'jar', 'j.*'),
                 regexpExcludeRule('org', 'module', 'mylib', '*', 'j.*')]
    }

    @Unroll
    def "accepts artifact that doesn't match single artifact exclude rule (#rule)"() {
        when:
        def spec = DefaultModuleResolutionFilter.excludeAny(rule)

        then:
        spec.acceptArtifact(moduleId('org', 'module'), artifactName('mylib', 'jar', 'jar'))

        where:
        rule << [excludeRule('*', 'module', '*', '*', '*'),
                 excludeRule('org', '*', '*', '*', '*'),
                 excludeRule('org', 'module', '*', '*', '*'),
                 excludeRule('*', 'module2', '*', '*', '*'),
                 excludeRule('org2', '*', '*', '*', '*'),
                 excludeRule('org2', 'module2', '*', '*', '*'),
                 excludeRule('org', 'module', 'mylib', 'sources', 'jar'),
                 excludeRule('org', 'module', 'mylib', 'jar', 'war'),
                 excludeRule('org', 'module', 'otherlib', 'jar', 'jar'),
                 excludeRule('org', 'module', 'otherlib', '*', '*'),
                 excludeRule('org', 'module', 'otherlib', '*', 'jar'),
                 excludeRule('org', 'module', 'otherlib', 'jar', '*'),
                 excludeRule('org', 'module', '*', 'sources', 'jar'),
                 excludeRule('org', 'module', '*', 'sources', '*'),
                 excludeArtifactRule('mylib', 'sources', 'jar'),
                 excludeArtifactRule('mylib', 'jar', 'war'),
                 excludeArtifactRule('otherlib', 'jar', 'jar'),
                 excludeArtifactRule('otherlib', '*', '*'),
                 excludeArtifactRule('*', 'sources', 'jar'),
                 excludeArtifactRule('otherlib', '*', 'jar'),
                 excludeArtifactRule('otherlib', 'jar', '*'),
                 regexpExcludeRule('or.*2', 'module', '*', '*', '*'),
                 regexpExcludeRule('org', 'mod.*2', '*', '*', '*'),
                 regexpExcludeRule('org', 'module', 'my.*2', '*', '*'),
                 regexpExcludeRule('org', 'module', 'mylib', 'j.*2', '*'),
                 regexpExcludeRule('org', 'module', 'mylib', 'jar', 'j.*2'),
                 regexpExcludeArtifactRule('my.*2', '*', '*'),
                 regexpExcludeArtifactRule('mylib', 'j.*2', '*'),
                 regexpExcludeArtifactRule('mylib', 'jar', 'j.*2')]
    }

    @Unroll
    def "artifact exclude rule accepts the same modules as other rules that accept all modules (#rule)"() {
        when:
        def spec = DefaultModuleResolutionFilter.excludeAny(rule)
        def sameRule = DefaultModuleResolutionFilter.excludeAny(rule)
        def otherRule = DefaultModuleResolutionFilter.excludeAny(excludeRule('*', '*', 'thing', '*', '*'))
        def all = DefaultModuleResolutionFilter.all()
        def moduleRule = DefaultModuleResolutionFilter.excludeAny(excludeRule('*', 'module'))

        then:
        spec.acceptsSameModulesAs(spec)
        spec.acceptsSameModulesAs(sameRule)
        spec.acceptsSameModulesAs(otherRule)
        spec.acceptsSameModulesAs(all)
        all.acceptsSameModulesAs(spec)

        !spec.acceptsSameModulesAs(moduleRule)
        !moduleRule.acceptsSameModulesAs(spec)

        spec.acceptsSameModulesAs(spec.union(otherRule))
        spec.acceptsSameModulesAs(spec.union(moduleRule))
        spec.acceptsSameModulesAs(spec.intersect(otherRule.union(sameRule)))

        where:
        rule << [excludeRule('*', '*', '*', 'jar', 'jar'),
                 excludeRule('org', 'module', 'mylib', 'jar', 'jar'),
                 excludeRule('org', 'module', '*', 'jar', 'jar'),
                 excludeRule('org', 'module', 'mylib', '*', 'jar'),
                 excludeRule('org', 'module', 'mylib', 'jar', '*'),
                 regexpExcludeRule('org', "module", 'my.*', 'jar', 'jar'),
                 regexpExcludeRule('org', "module", 'mylib', 'j.*', 'jar'),
                 regexpExcludeRule('org', "module", 'mylib', 'jar', 'j.*')]
    }

    def "does not accept module version that matches any exclude rule"() {
        def rule1 = excludeRule("org", "module")
        def rule2 = excludeRule("org", "module2")
        def rule3 = excludeRule("org2", "*")
        def rule4 = excludeRule("*", "module4")
        def rule5 = regexpExcludeRule("regexp-\\d+", "module\\d+")
        def spec = DefaultModuleResolutionFilter.excludeAny(rule1, rule2, rule3, rule4, rule5)

        expect:
        !spec.acceptModule(moduleId("org", "module"))
        !spec.acceptModule(moduleId("org", "module2"))
        !spec.acceptModule(moduleId("org2", "anything"))
        !spec.acceptModule(moduleId("other", "module4"))
        !spec.acceptModule(moduleId("regexp-72", "module12"))
        spec.acceptModule(moduleId("org", "other"))
        spec.acceptModule(moduleId("regexp-72", "other"))
        spec.acceptModule(moduleId("regexp", "module2"))
    }

    def "specs with the same set of exclude rules accept the same modules as each other"() {
        def rule1 = excludeRule("org", "module")
        def rule2 = excludeRule("org", "module2")
        def rule3 = excludeRule("org2", "*")
        def rule4 = excludeRule("*", "module4")
        def rule5 = regexpExcludeRule("pattern1", "pattern2")
        def exactMatchSpec = DefaultModuleResolutionFilter.excludeAny(rule1)
        def moduleWildcard = DefaultModuleResolutionFilter.excludeAny(rule3)
        def groupWildcard = DefaultModuleResolutionFilter.excludeAny(rule4)
        def regexp = DefaultModuleResolutionFilter.excludeAny(rule5)
        def manyRules = DefaultModuleResolutionFilter.excludeAny(rule1, rule2, rule3, rule4, rule5)

        expect:
        exactMatchSpec.acceptsSameModulesAs(exactMatchSpec)
        exactMatchSpec.acceptsSameModulesAs(DefaultModuleResolutionFilter.excludeAny(rule1))

        !exactMatchSpec.acceptsSameModulesAs(DefaultModuleResolutionFilter.excludeAny(rule2))
        !exactMatchSpec.acceptsSameModulesAs(DefaultModuleResolutionFilter.excludeAny())
        !exactMatchSpec.acceptsSameModulesAs(DefaultModuleResolutionFilter.excludeAny(rule1, rule2))

        moduleWildcard.acceptsSameModulesAs(moduleWildcard)
        moduleWildcard.acceptsSameModulesAs(DefaultModuleResolutionFilter.excludeAny(rule3))

        !moduleWildcard.acceptsSameModulesAs(DefaultModuleResolutionFilter.excludeAny(rule1))
        !moduleWildcard.acceptsSameModulesAs(DefaultModuleResolutionFilter.excludeAny(rule1, rule3))
        !moduleWildcard.acceptsSameModulesAs(DefaultModuleResolutionFilter.excludeAny())
        !moduleWildcard.acceptsSameModulesAs(DefaultModuleResolutionFilter.excludeAny(excludeRule("org3", "*")))

        groupWildcard.acceptsSameModulesAs(groupWildcard)
        groupWildcard.acceptsSameModulesAs(DefaultModuleResolutionFilter.excludeAny(rule4))

        !groupWildcard.acceptsSameModulesAs(DefaultModuleResolutionFilter.excludeAny(rule1))
        !groupWildcard.acceptsSameModulesAs(DefaultModuleResolutionFilter.excludeAny(rule1, rule4))
        !groupWildcard.acceptsSameModulesAs(DefaultModuleResolutionFilter.excludeAny())
        !groupWildcard.acceptsSameModulesAs(DefaultModuleResolutionFilter.excludeAny(excludeRule("*", "module5")))

        regexp.acceptsSameModulesAs(regexp)
        regexp.acceptsSameModulesAs(DefaultModuleResolutionFilter.excludeAny(rule5))

        !regexp.acceptsSameModulesAs(DefaultModuleResolutionFilter.excludeAny(rule1))
        !regexp.acceptsSameModulesAs(DefaultModuleResolutionFilter.excludeAny(rule1, rule5))
        !regexp.acceptsSameModulesAs(DefaultModuleResolutionFilter.excludeAny())
        !regexp.acceptsSameModulesAs(DefaultModuleResolutionFilter.excludeAny(regexpExcludeRule("pattern", "other")))

        manyRules.acceptsSameModulesAs(manyRules)
        manyRules.acceptsSameModulesAs(DefaultModuleResolutionFilter.excludeAny(rule1, rule2, rule3, rule4, rule5))

        !manyRules.acceptsSameModulesAs(DefaultModuleResolutionFilter.excludeAny(rule1, rule3, rule4, rule5))
        !manyRules.acceptsSameModulesAs(DefaultModuleResolutionFilter.excludeAny(rule1, rule2, rule4, rule5))
        !manyRules.acceptsSameModulesAs(DefaultModuleResolutionFilter.excludeAny(rule1, rule2, rule3, rule5))
        !manyRules.acceptsSameModulesAs(DefaultModuleResolutionFilter.excludeAny(rule1, rule2, rule3, rule4))

        !manyRules.acceptsSameModulesAs(DefaultModuleResolutionFilter.excludeAny(rule1, excludeRule("org", "module3"), rule3, rule4, rule5))
        !manyRules.acceptsSameModulesAs(DefaultModuleResolutionFilter.excludeAny(rule1, rule2, excludeRule("org3", "*"), rule4, rule5))
        !manyRules.acceptsSameModulesAs(DefaultModuleResolutionFilter.excludeAny(rule1, rule2, rule3, excludeRule("*", "module5"), rule5))
        !manyRules.acceptsSameModulesAs(DefaultModuleResolutionFilter.excludeAny(rule1, rule2, rule3, rule4, regexpExcludeRule("other", "other")))
    }

    def "union with empty spec is empty spec"() {
        def rule1 = excludeRule("org", "module")
        def rule2 = excludeArtifactRule("b", "jar", "jar")
        def spec = DefaultModuleResolutionFilter.excludeAny(rule1, rule2)
        def spec2 = DefaultModuleResolutionFilter.excludeAny()

        expect:
        spec.union(spec2) == spec2
        spec2.union(spec) == spec2
    }

    def "union of a spec with itself returns the original spec"() {
        def rule1 = excludeRule("org", "module")
        def rule2 = excludeRule("org", "module2")
        def rule3 = excludeArtifactRule("a", "jar", "jar")
        def spec = DefaultModuleResolutionFilter.excludeAny(rule1, rule2, rule3)

        expect:
        spec.union(spec) == spec
    }

    def "union of two specs with the same exclude rule instances returns one of the original specs"() {
        def rule1 = excludeRule("org", "module")
        def rule2 = regexpExcludeRule("org", "module2")
        def rule3 = excludeRule("org", "*")
        def rule4 = excludeRule("*", "module")
        def spec = DefaultModuleResolutionFilter.excludeAny(rule1, rule2, rule3, rule4)
        def spec2 = DefaultModuleResolutionFilter.excludeAny(rule2, rule3, rule1, rule4)

        expect:
        spec.union(spec2) == spec
    }

    def "union of two specs with exact matching exclude rules uses the intersection of the exclude rules"() {
        def rule1 = excludeRule("org", "module")
        def rule2 = excludeRule("org", "module2")
        def rule3 = excludeRule("org", "module3")
        def spec = DefaultModuleResolutionFilter.excludeAny(rule1, rule2)
        def spec2 = DefaultModuleResolutionFilter.excludeAny(rule1, rule3)

        expect:
        def union = spec.union(spec2)
        union == DefaultModuleResolutionFilter.excludeAny(rule1)
    }

    def "union of spec with module wildcard uses the most specific matching exclude rules"() {
        def rule1 = excludeRule("org", "*")
        def rule2 = excludeRule("org", "module")
        def rule3 = excludeRule("org", "module2")
        def rule4 = excludeRule("other", "module")
        def rule5 = excludeRule("*", "module3")
        def rule6 = excludeRule("org2", "*")
        def spec = DefaultModuleResolutionFilter.excludeAny(rule1)

        expect:
        def union = spec.union(DefaultModuleResolutionFilter.excludeAny(rule2, rule3, rule4))
        union == DefaultModuleResolutionFilter.excludeAny(rule2, rule3)

        def union2 = spec.union(DefaultModuleResolutionFilter.excludeAny(rule5))
        union2 == DefaultModuleResolutionFilter.excludeAny(excludeRule("org", "module3"))

        def union3 = spec.union(DefaultModuleResolutionFilter.excludeAny(rule6, rule2))
        union3 == DefaultModuleResolutionFilter.excludeAny(rule2)
    }

    def "union of spec with group wildcard uses the most specific matching exclude rules"() {
        def rule1 = excludeRule("*", "module")
        def rule2 = excludeRule("org", "module")
        def rule3 = excludeRule("org", "module2")
        def rule4 = excludeRule("other", "module")
        def rule5 = excludeRule("org", "*")
        def rule6 = excludeRule("*", "module2")
        def spec = DefaultModuleResolutionFilter.excludeAny(rule1)

        expect:
        def union = spec.union(DefaultModuleResolutionFilter.excludeAny(rule2, rule3, rule4))
        union == DefaultModuleResolutionFilter.excludeAny(rule2, rule4)

        def union2 = spec.union(DefaultModuleResolutionFilter.excludeAny(rule5))
        union2 == DefaultModuleResolutionFilter.excludeAny(excludeRule("org", "module"))

        def union3 = spec.union(DefaultModuleResolutionFilter.excludeAny(rule6))
        union3 == DefaultModuleResolutionFilter.all()
    }

    def "union of two specs with disjoint exact matching exclude rules matches all modules"() {
        def rule1 = excludeRule("org", "module")
        def rule2 = excludeRule("org", "module2")
        def spec = DefaultModuleResolutionFilter.excludeAny(rule1)
        def spec2 = DefaultModuleResolutionFilter.excludeAny(rule2)

        expect:
        def union = spec.union(spec2)
        union == DefaultModuleResolutionFilter.all()
    }

    def "union of module spec and artifact spec uses the artifact spec"() {
        def rule1 = excludeRule("org", "module")
        def rule2 = excludeRule("*", "module-2")
        def rule3 = excludeRule("org", "*-2")
        def artifactRule1 = excludeRule("org", "module", "art", "*", "*")
        def artifactRule2 = excludeRule("*", "*", "*", "jar", "*")
        def artifactSpec1 = DefaultModuleResolutionFilter.excludeAny(artifactRule1)
        def artifactSpec2 = DefaultModuleResolutionFilter.excludeAny(artifactRule1, artifactRule2)

        expect:
        def union = artifactSpec1.union(DefaultModuleResolutionFilter.excludeAny(rule1))
        union == artifactSpec1

        def union2 = artifactSpec1.union(DefaultModuleResolutionFilter.excludeAny(rule1, rule2, rule3))
        union2 == artifactSpec1

        def union3 = artifactSpec2.union(DefaultModuleResolutionFilter.excludeAny(rule1, rule2, rule3))
        union3 == artifactSpec2
    }

    def "union of two specs with non-exact matching exclude rules is a union spec"() {
        def rule1 = excludeRule("org", "module")
        def rule2 = regexpExcludeRule("org", "module2")
        def spec = DefaultModuleResolutionFilter.excludeAny(rule1)
        def spec2 = DefaultModuleResolutionFilter.excludeAny(rule2)

        expect:
        def union = spec.union(spec2)
        def specs = []
        union.unpackUnion(specs)
        specs.size() == 2
        specs[0] == spec
        specs[1] == spec2
    }

    def "union of union specs is the union of the original specs"() {
        def rule1 = excludeRule("org", "module")
        def rule2 = excludeRule("org", "module2")
        def rule3 = regexpExcludeRule("org", "module2")
        def spec = DefaultModuleResolutionFilter.excludeAny(rule1)
        def spec2 = DefaultModuleResolutionFilter.excludeAny(rule1, rule2)
        def spec3 = DefaultModuleResolutionFilter.excludeAny(rule3)

        expect:
        def union = spec.union(spec3).union(spec2)

        union instanceof DefaultModuleResolutionFilter.UnionSpec
        union.specs.size() == 2
        union.specs.any {
            it instanceof DefaultModuleResolutionFilter.ExcludeRuleBackedSpec && it.excludeSpecs == spec.excludeSpecs
        }
        union.specs.contains(spec3)
    }

    def "union accept module that is accepted by any merged exclude rule"() {
        def rule1 = excludeRule("org", "module")
        def rule2 = excludeRule("org", "module2")
        def spec = DefaultModuleResolutionFilter.excludeAny(rule1, rule2)
        def spec2 = DefaultModuleResolutionFilter.excludeAny(rule1)

        expect:
        def union = spec.union(spec2)

        !spec.acceptModule(moduleId("org", "module"))
        !union.acceptModule(moduleId("org", "module"))

        !spec.acceptModule(moduleId("org", "module2"))
        union.acceptModule(moduleId("org", "module2"))
    }

    def "unions accepts same modules when original specs accept same modules"() {
        def rule1 = regexpExcludeRule("org", "module")
        def rule2 = regexpExcludeRule("org", "module2")
        def rule3 = regexpExcludeRule("org", "module3")
        def spec1 = DefaultModuleResolutionFilter.excludeAny(rule1)
        def spec2 = DefaultModuleResolutionFilter.excludeAny(rule2)
        def spec3 = DefaultModuleResolutionFilter.excludeAny(rule3)

        expect:
        spec1.union(spec2).acceptsSameModulesAs(spec2.union(spec1))

        !spec1.union(spec2).acceptsSameModulesAs(spec2)
        !spec1.union(spec2).acceptsSameModulesAs(spec1)
        !spec1.union(spec2).acceptsSameModulesAs(spec1.union(spec3))
    }

    def "intersection with empty spec is original spec"() {
        def rule1 = excludeRule("org", "module")
        def rule2 = excludeArtifactRule("b", "jar", "jar")
        def spec = DefaultModuleResolutionFilter.excludeAny(rule1, rule2)
        def spec2 = DefaultModuleResolutionFilter.excludeAny()

        expect:
        spec.intersect(spec2) == spec
        spec2.intersect(spec) == spec
    }

    def "intersection of a spec with itself returns the original spec"() {
        def rule1 = excludeRule("org", "module")
        def rule2 = excludeRule("org", "module2")
        def rule3 = excludeArtifactRule("b", "jar", "jar")
        def spec = DefaultModuleResolutionFilter.excludeAny(rule1, rule2, rule3)

        expect:
        spec.intersect(spec) == spec
    }

    def "intersection does not accept module that is not accepted by any merged exclude rules"() {
        def rule1 = excludeRule("org", "module")
        def rule2 = excludeRule("org", "module2")
        def spec = DefaultModuleResolutionFilter.excludeAny(rule1, rule2)
        def spec2 = DefaultModuleResolutionFilter.excludeAny(rule1)

        expect:
        def intersect = spec.intersect(spec2)

        !spec.acceptModule(moduleId("org", "module"))
        !intersect.acceptModule(moduleId("org", "module"))

        !spec.acceptModule(moduleId("org", "module2"))
        !intersect.acceptModule(moduleId("org", "module2"))

        spec.acceptModule(moduleId("org", "module3"))
        spec2.acceptModule(moduleId("org", "module3"))
        intersect.acceptModule(moduleId("org", "module3"))
    }

    def "intersection of two specs with exclude rules is the union of the exclude rules"() {
        def rule1 = excludeRule("org", "module")
        def rule2 = excludeRule("org", "module2")
        def spec = DefaultModuleResolutionFilter.excludeAny(rule1, rule2)
        def spec2 = DefaultModuleResolutionFilter.excludeAny(rule1)

        expect:
        def intersection = spec.intersect(spec2)
        intersection == DefaultModuleResolutionFilter.excludeAny(rule1, rule2)
    }

    def "intersections accepts same modules when original specs accept same modules"() {
        def rule1 = regexpExcludeRule("org", "module")
        def rule2 = regexpExcludeRule("org", "module2")
        def rule3 = regexpExcludeRule("org", "module3")
        def spec1 = DefaultModuleResolutionFilter.excludeAny(rule1).union(DefaultModuleResolutionFilter.excludeAny(rule2))
        def spec2 = DefaultModuleResolutionFilter.excludeAny(rule2).union(DefaultModuleResolutionFilter.excludeAny(rule1))
        def spec3 = DefaultModuleResolutionFilter.excludeAny(rule3)
        assert spec1.acceptsSameModulesAs(spec2)

        expect:
        spec1.intersect(spec2).acceptsSameModulesAs(spec2.intersect(spec1))

        !spec1.intersect(spec2).acceptsSameModulesAs(spec1)
        !spec1.intersect(spec2).acceptsSameModulesAs(spec2)
        !spec1.intersect(spec2).acceptsSameModulesAs(spec1.intersect(spec3))
    }

    def "does not accept artifact that matches any exclude rule"() {
        def rule1 = excludeRule("org", "module")
        def rule2 = excludeRule("org", "module2")
        def rule3 = excludeRule("org2", "*")
        def rule4 = excludeRule("*", "module4")
        def rule5 = regexpExcludeRule("regexp-\\d+", "module\\d+")
        def spec = DefaultModuleResolutionFilter.excludeAny(rule1, rule2, rule3, rule4, rule5)

        expect:
        spec.acceptArtifact(moduleId("org", "module"), artifactName("a", "jar", "jar"))
        spec.acceptArtifact(moduleId("org", "module2"), artifactName("b", "jar", "jar"))
        spec.acceptArtifact(moduleId("org2", "anything"), artifactName("c", "jar", "jar"))
        spec.acceptArtifact(moduleId("other", "module4"), artifactName("d", "jar", "jar"))
        !spec.acceptArtifact(moduleId("regexp-72", "module12"), artifactName("e", "jar", "jar"))
        spec.acceptArtifact(moduleId("org", "other"), artifactName("f", "jar", "jar"))
        spec.acceptArtifact(moduleId("regexp-72", "other"), artifactName("g", "jar", "jar"))
        spec.acceptArtifact(moduleId("regexp", "module2"), artifactName("h", "jar", "jar"))
    }

    def "does not accept artifact that matches specific exclude rule"() {
        def rule1 = excludeArtifactRule("a", "jar", "jar")
        def rule2 = excludeArtifactRule("b", "jar", "jar")
        def rule3 = excludeArtifactRule("c", "*", "*")
        def rule4 = excludeArtifactRule("d", "*", "jar")
        def rule5 = excludeArtifactRule("e", "sources", "jar")
        def rule6 = excludeArtifactRule("f", "sources", "*")
        def rule7 = excludeArtifactRule("g", "jar", "war")
        def rule8 = regexpExcludeArtifactRule("regexp-\\d+", "jar", "jar")
        def spec = DefaultModuleResolutionFilter.excludeAny(rule1, rule2, rule3, rule4, rule5, rule6, rule7, rule8)

        expect:
        !spec.acceptArtifact(moduleId("org", "module"), artifactName("a", "jar", "jar"))
        !spec.acceptArtifact(moduleId("org", "module2"), artifactName("b", "jar", "jar"))
        !spec.acceptArtifact(moduleId("org2", "anything"), artifactName("c", "jar", "jar"))
        !spec.acceptArtifact(moduleId("other", "module4"), artifactName("d", "jar", "jar"))
        !spec.acceptArtifact(moduleId("some", "app"), artifactName("e", "sources", "jar"))
        !spec.acceptArtifact(moduleId("foo", "bar"), artifactName("f", "sources", "jar"))
        !spec.acceptArtifact(moduleId("well", "known"), artifactName("g", "jar", "war"))
        !spec.acceptArtifact(moduleId("other", "sample"), artifactName("regexp-99", "jar", "jar"))
        spec.acceptArtifact(moduleId("some", "app"), artifactName("e", "jar", "jar"))
        spec.acceptArtifact(moduleId("some", "app"), artifactName("e", "javadoc", "jar"))
        spec.acceptArtifact(moduleId("foo", "bar"), artifactName("f", "jar", "jar"))
        spec.acceptArtifact(moduleId("well", "known"), artifactName("g", "jar", "jar"))
        spec.acceptArtifact(moduleId("well", "known"), artifactName("g", "jar", "zip"))
        spec.acceptArtifact(moduleId("other", "sample"), artifactName("regexp", "jar", "jar"))
    }

    static specForRule(def spec, ExcludeRule rule) {
        return spec.moduleId.group == rule.id.moduleId.organisation && spec.moduleId.name == rule.id.moduleId.name
    }

    def moduleId(String group, String name) {
        return DefaultModuleIdentifier.newId(group, name);
    }

    def artifactName(String name, String type, String ext) {
        return new DefaultIvyArtifactName(name, type, ext)
    }

    def excludeRule(String org, String module, String name = "*", String type = "*", String ext = "*") {
        new DefaultExcludeRule(IvyUtil.createArtifactId(org, module, name, type, ext), ExactPatternMatcher.INSTANCE, [:])
    }

    def excludeArtifactRule(String name, String type, String ext) {
        excludeRule("*", "*", name, type, ext)
    }

    def regexpExcludeRule(String org, String module, String name = "*", String type = "*", String ext = "*") {
        new DefaultExcludeRule(IvyUtil.createArtifactId(org, module, name, type, ext), RegexpPatternMatcher.INSTANCE, [:])
    }

    def regexpExcludeArtifactRule(String name, String type, String ext) {
        regexpExcludeRule("*", "*", name, type, ext)
    }
}<|MERGE_RESOLUTION|>--- conflicted
+++ resolved
@@ -132,12 +132,6 @@
 
         where:
         rule << [excludeRule('*', '*', '*', '*', '*'),
-<<<<<<< HEAD
-                 excludeRule('org', '*', '*', '*', '*'),
-                 excludeRule('*', 'module', '*', '*', '*'),
-                 excludeRule('org', 'module', '*', '*', '*'),
-=======
->>>>>>> 9ed0c116
                  excludeRule('org', 'module', 'mylib', 'jar', 'jar'),
                  excludeRule('org', 'module', '*', 'jar', 'jar'),
                  excludeRule('org', 'module', 'mylib', '*', 'jar'),
