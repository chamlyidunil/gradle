/*
 * Copyright 2016 the original author or authors.
 *
 * Licensed under the Apache License, Version 2.0 (the "License");
 * you may not use this file except in compliance with the License.
 * You may obtain a copy of the License at
 *
 *      http://www.apache.org/licenses/LICENSE-2.0
 *
 * Unless required by applicable law or agreed to in writing, software
 * distributed under the License is distributed on an "AS IS" BASIS,
 * WITHOUT WARRANTIES OR CONDITIONS OF ANY KIND, either express or implied.
 * See the License for the specific language governing permissions and
 * limitations under the License.
 */

package org.gradle.integtests.composite

import org.gradle.integtests.fixtures.build.BuildTestFile
import org.gradle.integtests.fixtures.resolve.ResolveTestFixture
import spock.lang.Unroll
/**
 * Tests for resolving dependency graph with substitution within a composite build.
 */
class CompositeBuildDependencyGraphIntegrationTest extends AbstractCompositeBuildIntegrationTest {
    BuildTestFile buildB
    ResolveTestFixture resolve
    def buildArgs = []

    def setup() {
        mavenRepo.module("org.test", "buildB", "1.0").publish()

        resolve = new ResolveTestFixture(buildA.buildFile)

        buildB = multiProjectBuild("buildB", ['b1', 'b2']) {
            buildFile << """
                allprojects {
                    apply plugin: 'java'
                    version "2.0"

                    repositories {
                        maven { url "${mavenRepo.uri}" }
                    }
                }
"""
        }
        includedBuilds << buildB
    }

    def "reports failure to configure one participant build"() {
        given:
        def buildC = singleProjectBuild("buildC") {
            buildFile << """
                throw new RuntimeException('exception thrown on configure')
"""
        }
        includedBuilds << buildC

        when:
        checkDependenciesFails()

        then:
        failure.assertHasDescription("A problem occurred evaluating project ':buildC'.")
            .assertHasCause("exception thrown on configure")
    }

    def "does no substitution when no project matches external dependencies"() {
        given:
        mavenRepo.module("org.different", "buildB", "1.0").publish()
        mavenRepo.module("org.test", "buildC", "1.0").publish()

        buildA.buildFile << """
            dependencies {
                compile "org.different:buildB:1.0"
                compile "org.test:buildC:1.0"
            }
"""

        when:
        checkDependencies()

        then:
        checkGraph {
            module("org.different:buildB:1.0")
            module("org.test:buildC:1.0")
        }
    }

    def "substitutes external dependency with root project dependency"() {
        given:
        buildA.buildFile << """
            dependencies {
                compile "org.test:buildB:1.0"
            }
"""

        when:
        checkDependencies()

        then:
        checkGraph {
            edge("org.test:buildB:1.0", "project :buildB", "org.test:buildB:2.0") {
                compositeSubstitute()
            }
        }
    }

    def "substitutes external dependencies with project dependencies using --include-build"() {
        given:
        singleProjectBuild("buildC") {
            buildFile << """
                apply plugin: 'java'
"""
        }
        withArgs(["--include-build", '../buildB', "--include-build", '../buildC'])
        buildA.buildFile << """
            dependencies {
                compile "org.test:buildB:1.0"
                compile "org.test:buildC:1.0"
            }
"""
        includedBuilds = []

        when:
        checkDependencies()

        then:
        checkGraph {
            edge("org.test:buildB:1.0", "project :buildB", "org.test:buildB:2.0") {
                compositeSubstitute()
            }
            edge("org.test:buildC:1.0", "project :buildC", "org.test:buildC:1.0") {
                compositeSubstitute()
            }
        }
    }

    def "substitutes external dependencies with subproject dependencies"() {
        given:
        buildA.buildFile << """
            dependencies {
                compile "org.test:b1:1.0"
                compile "org.test:b2:1.0"
            }
"""

        when:
        checkDependencies()

        then:
        checkGraph {
            edge("org.test:b1:1.0", "project :buildB:b1", "org.test:b1:2.0") {
                compositeSubstitute()
            }
            edge("org.test:b2:1.0", "project :buildB:b2", "org.test:b2:2.0") {
                compositeSubstitute()
            }
        }
    }

    def "substitutes external dependency with project dependency from same participant build"() {
        given:
        buildA.buildFile << """
            dependencies {
                compile "org.test:buildB:1.0"
            }
"""
        buildB.buildFile << """
            dependencies {
                compile "org.test:b2:1.0"
            }
"""

        when:
        checkDependencies()

        then:
        checkGraph {
            edge("org.test:buildB:1.0", "project :buildB", "org.test:buildB:2.0") {
                compositeSubstitute()
                edge("org.test:b2:1.0", "project :buildB:b2", "org.test:b2:2.0") {
                    compositeSubstitute()
                }

            }
        }
    }

    def "substitutes external dependency with subproject dependency that has transitive dependencies"() {
        given:
        def transitive1 = mavenRepo.module("org.test", "transitive1").publish()
        mavenRepo.module("org.test", "transitive2").dependsOn(transitive1).publish()
        buildA.buildFile << """
            dependencies {
                compile "org.test:buildB:1.0"
            }
"""
        buildB.buildFile << """
            dependencies {
                compile "org.test:transitive2:1.0"
            }
"""

        when:
        checkDependencies()

        then:
        checkGraph {
            edge("org.test:buildB:1.0", "project :buildB", "org.test:buildB:2.0") {
                compositeSubstitute()
                module("org.test:transitive2:1.0") {
                    module("org.test:transitive1:1.0")
                }
            }
        }
    }

    def "substitutes external dependency with subproject dependency that has transitive project dependencies"() {
        given:
        buildA.buildFile << """
            dependencies {
                compile "org.test:buildB:1.0"
            }
"""
        buildB.settingsFile << """
include ':b1:b11'
"""
        buildB.buildFile << """
            dependencies {
                compile project(':b1')
            }

            project(":b1") {
                dependencies {
                    compile project("b11") // Relative project path
                }
            }
"""

        when:
        checkDependencies()

        then:
        checkGraph {
            edge("org.test:buildB:1.0", "project :buildB", "org.test:buildB:2.0") {
                compositeSubstitute()
                project(":buildB:b1", "org.test:b1:2.0") {
                    project(":buildB:b1:b11", "org.test:b11:2.0") {}
                }
            }
        }
    }

    def "honours excludes defined in substituted subproject dependency that has transitive dependencies"() {
        given:
        def transitive1 = mavenRepo.module("org.test", "transitive1").publish()
        mavenRepo.module("org.test", "transitive2").dependsOn(transitive1).publish()
        buildA.buildFile << """
            dependencies {
                compile("org.test:buildB:1.0")
            }
"""
        buildB.buildFile << """
            dependencies {
                compile("org.test:transitive2:1.0")  {
                    exclude module: 'transitive1'
                }
            }
"""

        when:
        checkDependencies()

        then:
        checkGraph {
            edge("org.test:buildB:1.0", "project :buildB", "org.test:buildB:2.0") {
                compositeSubstitute()
                module("org.test:transitive2:1.0")
            }
        }
    }

    def "substitutes transitive dependency of substituted project dependency"() {
        given:
        buildA.buildFile << """
            dependencies {
                compile "org.test:buildB:1.0"
            }
"""
        buildB.buildFile << """
            dependencies {
                compile "org.test:buildC:1.0"
            }
"""
        def buildC = singleProjectBuild("buildC") {
            buildFile << """
                apply plugin: 'java'
"""
        }
        includedBuilds << buildC

        when:
        checkDependencies()

        then:
        checkGraph {
            edge("org.test:buildB:1.0", "project :buildB", "org.test:buildB:2.0") {
                compositeSubstitute()
                edge("org.test:buildC:1.0", "project :buildC", "org.test:buildC:1.0") {
                    compositeSubstitute()
                }
            }
        }
    }

    def "substitutes transitive dependency of non-substituted external dependency"() {
        given:
        mavenRepo.module("org.external", "external-dep", '1.0').dependsOn("org.test", "buildB", "1.0").publish()

        buildA.buildFile << """
            dependencies {
                compile "org.external:external-dep:1.0"
            }
"""

        when:
        checkDependencies()

        then:
        checkGraph {
            module("org.external:external-dep:1.0") {
                edge("org.test:buildB:1.0", "project :buildB", "org.test:buildB:2.0") {
                    compositeSubstitute()
                }
            }
        }
    }

    def "substitutes forced direct dependency"() {
        given:
        buildA.buildFile << """
            dependencies {
                compile("org.test:buildB:1.0") { force = true }
            }
"""

        when:
        checkDependencies()

        then:
        checkGraph {
            edge("org.test:buildB:1.0", "project :buildB", "org.test:buildB:2.0") {
                compositeSubstitute()
            }
        }
    }

    def "substitutes transitive dependency with forced version"() {
        given:
        mavenRepo.module("org.external", "external-dep", '1.0').dependsOn("org.test", "buildB", "1.0").publish()

        buildA.buildFile << """
            dependencies {
                compile "org.external:external-dep:1.0"
            }
            configurations.compile.resolutionStrategy.force("org.test:buildB:5.0")
"""

        when:
        checkDependencies()

        then:
        checkGraph {
            module("org.external:external-dep:1.0") {
                edge("org.test:buildB:1.0", "project :buildB", "org.test:buildB:2.0") {
                    compositeSubstitute()
                }
            }
        }
    }

    def "substitutes transitive dependency based on result of resolution rules"() {
        given:
        mavenRepo.module("org.external", "external-dep", '1.0')
            .dependsOn("org.test", "something", "1.0")
            .dependsOn("org.other", "something-else", "1.0")
            .publish()

        buildA.buildFile << """
            dependencies {
                compile "org.external:external-dep:1.0"
            }
            configurations.compile.resolutionStrategy {
                eachDependency { DependencyResolveDetails details ->
                    if (details.requested.name == 'something') {
                        details.useTarget "org.test:buildB:1.0"
                    }
                }
                dependencySubstitution {
                    substitute module("org.other:something-else:1.0") with module("org.test:b1:1.0")
                }
            }
"""

        when:
        checkDependencies()

        then:
        checkGraph {
            module("org.external:external-dep:1.0") {
                edge("org.test:something:1.0", "project :buildB", "org.test:buildB:2.0") {
                    compositeSubstitute()
                }
                edge("org.other:something-else:1.0", "project :buildB:b1", "org.test:b1:2.0") {
                    compositeSubstitute()
                }
            }
        }
    }

    @Unroll
    def "evaluates subprojects when substituting external dependencies with #name"() {
        given:
        buildA.buildFile << """
            dependencies {
                compile "group.requires.subproject.evaluation:b1:1.0"
            }
"""

        buildB.file("b1", "build.gradle") << """
afterEvaluate {
    group = 'group.requires.subproject.evaluation'
}
"""

        when:
        withArgs(args)
        checkDependencies()

        then:
        checkGraph {
            edge("group.requires.subproject.evaluation:b1:1.0", "project :buildB:b1", "group.requires.subproject.evaluation:b1:2.0") {
                compositeSubstitute()
            }
        }

        where:
        name                  | args
        "regular build"       | []
        "configure on demand" | ["--configure-on-demand"]
        "parallel"            | ["--parallel"]
    }

    def "substitutes dependency in composite containing participants with same root directory name"() {
        given:
        buildA.buildFile << """
            dependencies {
                compile "org.test:buildB:1.0"
                compile "org.test:buildC:1.0"
            }
"""

        def buildC = rootDir.file("hierarchy", "buildB");
        buildC.file('settings.gradle') << """
            rootProject.name = 'buildC'
"""
        buildC.file('build.gradle') << """
            apply plugin: 'java'
            group = 'org.test'
            version = '1.0'
"""
        includedBuilds << buildC

        when:
        checkDependencies()

        then:
        checkGraph {
            edge("org.test:buildB:1.0", "project :buildB", "org.test:buildB:2.0") {
                compositeSubstitute()
            }
            edge("org.test:buildC:1.0", "project :buildC", "org.test:buildC:1.0") {
                compositeSubstitute()
            }
        }
    }

    def "can substitute dependencies in composite with duplicate publication if not involved in resolution"() {
        given:
        def buildC = multiProjectBuild("buildC", ['a2', 'b2', 'c1']) {
            buildFile << """
                allprojects {
                    apply plugin: 'java'
                }
"""
        }
        includedBuilds << buildC

        buildA.buildFile << """
            dependencies {
                compile "org.test:b1:1.0"
                compile "org.test:c1:1.0"
            }
"""

        when:
        checkDependencies()

        then:
        checkGraph {
            edge("org.test:b1:1.0", "project :buildB:b1", "org.test:b1:2.0") {
                compositeSubstitute()
            }
            edge("org.test:c1:1.0", "project :buildC:c1", "org.test:c1:1.0") {
                compositeSubstitute()
            }
        }
    }

    def "reports failure to resolve dependencies when substitution is ambiguous"() {
        given:
        def buildC = multiProjectBuild("buildC", ['a1', 'b1']) {
            buildFile << """
                allprojects {
                    apply plugin: 'java'
                    version = '3.0'
                }
"""
        }
        includedBuilds << buildC

        buildA.buildFile << """
            dependencies {
                compile "org.test:b1:1.0"
            }
"""

        when:
        checkDependenciesFails()

        then:
        failure.assertHasCause("Module version 'org.test:b1:1.0' is not unique in composite: can be provided by [project :buildB:b1, project :buildC:b1].")
    }

    def "reports failure to resolve dependencies when substitution is ambiguous within single participant"() {
        given:
        buildB
        def buildC = multiProjectBuild("buildC", ['c1', 'c2']);
        buildC.settingsFile << """
            include ':nested:c1'
"""
        buildC.buildFile << """
            allprojects {
                apply plugin: 'java'
            }
"""
        includedBuilds << buildC

        buildA.buildFile << """
            dependencies {
                compile "org.test:c1:1.0"
            }
"""

        when:
        checkDependenciesFails()

        then:
        failure.assertHasCause("Module version 'org.test:c1:1.0' is not unique in composite: can be provided by [project :buildC:c1, project :buildC:nested:c1].")
    }

    def "reports failure to resolve dependencies when transitive dependency substitution is ambiguous"() {
        given:
        transitiveDependencyIsAmbiguous("'org.test:b1:2.0'")

        when:
        checkDependenciesFails()

        then:
        failure.assertHasCause("Module version 'org.test:b1:2.0' is not unique in composite: can be provided by [project :buildB:b1, project :buildC:b1].")
    }

    def "resolve transitive project dependency that is ambiguous in the composite"() {
        given:
        transitiveDependencyIsAmbiguous("project(':b1')")

        when:
        checkDependencies()

        then:
        checkGraph {
            edge("org.test:buildB:1.0", "project :buildB", "org.test:buildB:2.0") {
                compositeSubstitute()
                project(":buildB:b1", "org.test:b1:2.0") {}
            }
        }
    }

    def transitiveDependencyIsAmbiguous(String dependencyNotation) {
        def buildC = multiProjectBuild("buildC", ['b1']) {
            buildFile << """
                allprojects {
                    apply plugin: 'java'
                    version = '3.0'
                }
"""
        }
        includedBuilds << buildC

        buildB.buildFile << """
            dependencies {
                compile ${dependencyNotation}
            }
"""

        buildA.buildFile << """
            dependencies {
                compile "org.test:buildB:1.0"
            }
"""
    }

    def "handles unused participant with no defined configurations"() {
        given:
        def buildC = singleProjectBuild("buildC")
        includedBuilds << buildC

        buildA.buildFile << """
            dependencies {
                compile "org.test:buildB:1.0"
            }
"""

        when:
        checkDependencies()

        then:
        checkGraph {
            edge("org.test:buildB:1.0", "project :buildB", "org.test:buildB:2.0") {
                compositeSubstitute()
            }
        }
    }

    def "reports failure when substituted project does not have requested configuration"() {
        given:
        def buildC = singleProjectBuild("buildC")
        includedBuilds << buildC

        buildA.buildFile << """
            dependencies {
                compile "org.test:buildC:1.0"
            }
"""

        when:
        checkDependenciesFails()

        then:
        failure.assertHasCause("Project : declares a dependency from configuration 'compile' to configuration 'default' which is not declared in the descriptor for project :buildC.")
    }

    def "includes build identifier in error message on failure to resolve dependencies of included build"() {
        def m = mavenRepo.module("org.test", "test", "1.2")

        given:
        def buildC = singleProjectBuild("buildC")
        includedBuilds << buildC

        buildA.buildFile << """
            dependencies {
                compile "org.test:buildC:1.0"
            }
        """
        buildC.buildFile << """
            repositories {
                maven { url '$mavenRepo.uri' }
            }

            configurations { 
                buildInputs 
                create('default')
            }
            
            dependencies {
                buildInputs "org.test:test:1.2"
            }
            
            task buildOutputs {
                inputs.files configurations.buildInputs
                doLast {
                    configurations.buildInputs.each { }
                }
            }
            
            artifacts {
                "default" file: file("out.jar"), builtBy: buildOutputs
            }
        """

        when:
        checkDependenciesFails()

        then:
<<<<<<< HEAD
        failure.assertHasDescription("Could not determine the dependencies of task ':buildC:buildOutputs'.")
        failure.assertHasCause("Could not resolve all dependencies for configuration ':buildC:buildInputs'.")
=======
        failure.assertHasDescription("Failed to build artifacts for build 'buildC'")
        failure.assertHasCause("Could not determine the dependencies of task ':buildC:buildOutputs'.")
        failure.assertHasCause("Could not resolve all task dependencies for configuration ':buildC:buildInputs'.")
>>>>>>> 0fe52d64
        failure.assertHasCause("""Could not find org.test:test:1.2.
Searched in the following locations:
    ${m.pom.file.toURL()}
    ${m.artifact.file.toURL()}
Required by:
    project :buildC""")

        when:
        m.publish()
        m.artifact.file.delete()

        checkDependenciesFails()

        then:
        failure.assertHasDescription("Execution failed for task ':buildC:buildOutputs'.")
        failure.assertHasCause("Could not resolve all files for configuration ':buildC:buildInputs'.")
        failure.assertHasCause("Could not find test.jar (org.test:test:1.2).")
    }

    private void withArgs(List<String> args) {
        buildArgs = args as List
    }

    private void checkDependencies() {
        resolve.prepare()
        execute(buildA, ":checkDeps", buildArgs)
    }

    private void checkDependenciesFails() {
        resolve.prepare()
        fails(buildA, ":checkDeps", buildArgs)
    }

    void checkGraph(@DelegatesTo(ResolveTestFixture.NodeBuilder) Closure closure) {
        resolve.expectGraph {
            root(":", "org.test:buildA:1.0", closure)
        }
    }
}<|MERGE_RESOLUTION|>--- conflicted
+++ resolved
@@ -702,14 +702,8 @@
         checkDependenciesFails()
 
         then:
-<<<<<<< HEAD
         failure.assertHasDescription("Could not determine the dependencies of task ':buildC:buildOutputs'.")
-        failure.assertHasCause("Could not resolve all dependencies for configuration ':buildC:buildInputs'.")
-=======
-        failure.assertHasDescription("Failed to build artifacts for build 'buildC'")
-        failure.assertHasCause("Could not determine the dependencies of task ':buildC:buildOutputs'.")
         failure.assertHasCause("Could not resolve all task dependencies for configuration ':buildC:buildInputs'.")
->>>>>>> 0fe52d64
         failure.assertHasCause("""Could not find org.test:test:1.2.
 Searched in the following locations:
     ${m.pom.file.toURL()}
