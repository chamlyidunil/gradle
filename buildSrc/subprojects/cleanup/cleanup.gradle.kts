plugins {
    `java-gradle-plugin`
}

apply { plugin("org.gradle.kotlin.kotlin-dsl")}

dependencies {
<<<<<<< HEAD
    compile(project(":testing"))
    compile(project(":kotlinDsl"))
}

gradlePlugin {
    (plugins) {
        "cleanup" {
            id = "cleanup"
            implementationClass = "org.gradle.cleanup.CleanupPlugin"
        }
    }
}
=======
    implementation(project(":configuration"))
    implementation(project(":testing"))
    implementation(project(":kotlinDsl"))
}
>>>>>>> 5c631e13
<|MERGE_RESOLUTION|>--- conflicted
+++ resolved
@@ -5,9 +5,9 @@
 apply { plugin("org.gradle.kotlin.kotlin-dsl")}
 
 dependencies {
-<<<<<<< HEAD
-    compile(project(":testing"))
-    compile(project(":kotlinDsl"))
+    implementation(project(":configuration"))
+    implementation(project(":testing"))
+    implementation(project(":kotlinDsl"))
 }
 
 gradlePlugin {
@@ -18,9 +18,3 @@
         }
     }
 }
-=======
-    implementation(project(":configuration"))
-    implementation(project(":testing"))
-    implementation(project(":kotlinDsl"))
-}
->>>>>>> 5c631e13
